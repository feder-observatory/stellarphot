#!/usr/bin/env python
# Licensed under a 3-clause BSD style license - see LICENSE.rst

import glob
import os
import sys

import ah_bootstrap
from setuptools import setup

# A dirty hack to get around some early import/configurations ambiguities
if sys.version_info[0] >= 3:
    import builtins
else:
    import __builtin__ as builtins
builtins._ASTROPY_SETUP_ = True

from astropy_helpers.setup_helpers import (register_commands, get_debug_option,
                                           get_package_info)
from astropy_helpers.git_helpers import get_git_devstr
from astropy_helpers.version_helpers import generate_version_py

# Get some values from the setup.cfg
try:
    from ConfigParser import ConfigParser
except ImportError:
    from configparser import ConfigParser

conf = ConfigParser()
conf.read(['setup.cfg'])
metadata = dict(conf.items('metadata'))

PACKAGENAME = metadata.get('package_name', 'packagename')
DESCRIPTION = metadata.get('description', 'packagename')
AUTHOR = metadata.get('author', 'Astropy Developers')
AUTHOR_EMAIL = metadata.get('author_email', '')
LICENSE = metadata.get('license', 'unknown')
URL = metadata.get('url', 'http://astropy.org')

# order of priority for long_description:
#   (1) set in setup.cfg,
#   (2) load LONG_DESCRIPTION.rst,
#   (3) load README.rst,
#   (4) package docstring
readme_glob = 'README*'
_cfg_long_description = metadata.get('long_description', '')
if _cfg_long_description:
    LONG_DESCRIPTION = _cfg_long_description

elif os.path.exists('LONG_DESCRIPTION.rst'):
    with open('LONG_DESCRIPTION.rst') as f:
        LONG_DESCRIPTION = f.read()

elif len(glob.glob(readme_glob)) > 0:
    with open(glob.glob(readme_glob)[0]) as f:
        LONG_DESCRIPTION = f.read()

else:
    # Get the long description from the package's docstring
    __import__(PACKAGENAME)
    package = sys.modules[PACKAGENAME]
    LONG_DESCRIPTION = package.__doc__

# Store the package name in a built-in variable so it's easy
# to get from other parts of the setup infrastructure
builtins._ASTROPY_PACKAGE_NAME_ = PACKAGENAME

<<<<<<< HEAD
# VERSION should be PEP386 compatible (http://www.python.org/dev/peps/pep-0386)
VERSION = '0.0.9.dev'
=======
# VERSION should be PEP440 compatible (http://www.python.org/dev/peps/pep-0440)
VERSION = metadata.get('version', '0.0.dev0')
>>>>>>> f040b937

# Indicates if this version is a release version
RELEASE = 'dev' not in VERSION

if not RELEASE:
    VERSION += get_git_devstr(False)

# Populate the dict of setup command overrides; this should be done before
# invoking any other functionality from distutils since it can potentially
# modify distutils' behavior.
cmdclassd = register_commands(PACKAGENAME, VERSION, RELEASE)

# Freeze build information in version.py
generate_version_py(PACKAGENAME, VERSION, RELEASE,
                    get_debug_option(PACKAGENAME))

# Treat everything in scripts except README* as a script to be installed
scripts = [fname for fname in glob.glob(os.path.join('scripts', '*'))
           if not os.path.basename(fname).startswith('README')]


# Get configuration information from all of the various subpackages.
# See the docstring for setup_helpers.update_package_files for more
# details.
package_info = get_package_info()

# Add the project-global data
package_info['package_data'].setdefault(PACKAGENAME, [])
package_info['package_data'][PACKAGENAME].append('data/*')

# Define entry points for command-line scripts
entry_points = {'console_scripts': []}

if conf.has_section('entry_points'):
    entry_point_list = conf.items('entry_points')
    for entry_point in entry_point_list:
        entry_points['console_scripts'].append('{0} = {1}'.format(
            entry_point[0], entry_point[1]))

# Include all .c files, recursively, including those generated by
# Cython, since we can not do this in MANIFEST.in with a "dynamic"
# directory name.
c_files = []
for root, dirs, files in os.walk(PACKAGENAME):
    for filename in files:
        if filename.endswith('.c'):
            c_files.append(
                os.path.join(
                    os.path.relpath(root, PACKAGENAME), filename))
package_info['package_data'][PACKAGENAME].extend(c_files)

# Note that requires and provides should not be included in the call to
# ``setup``, since these are now deprecated. See this link for more details:
# https://groups.google.com/forum/#!topic/astropy-dev/urYO8ckB2uM

setup(name=PACKAGENAME,
      version=VERSION,
      description=DESCRIPTION,
      scripts=scripts,
<<<<<<< HEAD
      install_requires=['astropy', 'astroquery', 'ccdproc', 'ginga', 'ipywidgets'],
=======
      install_requires=[s.strip() for s in metadata.get('install_requires', 'astropy').split(',')],
>>>>>>> f040b937
      author=AUTHOR,
      author_email=AUTHOR_EMAIL,
      license=LICENSE,
      url=URL,
      long_description=LONG_DESCRIPTION,
      cmdclass=cmdclassd,
      zip_safe=False,
      use_2to3=False,
      entry_points=entry_points,
      **package_info
)<|MERGE_RESOLUTION|>--- conflicted
+++ resolved
@@ -65,13 +65,8 @@
 # to get from other parts of the setup infrastructure
 builtins._ASTROPY_PACKAGE_NAME_ = PACKAGENAME
 
-<<<<<<< HEAD
 # VERSION should be PEP386 compatible (http://www.python.org/dev/peps/pep-0386)
 VERSION = '0.0.9.dev'
-=======
-# VERSION should be PEP440 compatible (http://www.python.org/dev/peps/pep-0440)
-VERSION = metadata.get('version', '0.0.dev0')
->>>>>>> f040b937
 
 # Indicates if this version is a release version
 RELEASE = 'dev' not in VERSION
@@ -131,11 +126,7 @@
       version=VERSION,
       description=DESCRIPTION,
       scripts=scripts,
-<<<<<<< HEAD
       install_requires=['astropy', 'astroquery', 'ccdproc', 'ginga', 'ipywidgets'],
-=======
-      install_requires=[s.strip() for s in metadata.get('install_requires', 'astropy').split(',')],
->>>>>>> f040b937
       author=AUTHOR,
       author_email=AUTHOR_EMAIL,
       license=LICENSE,
